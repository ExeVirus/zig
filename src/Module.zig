--- conflicted
+++ resolved
@@ -1047,111 +1047,7 @@
                 .parent = &decl.container.base,
                 .force_comptime = true,
             };
-<<<<<<< HEAD
             defer gen_scope.instructions.deinit(self.gpa);
-=======
-            defer fn_type_scope.instructions.deinit(self.gpa);
-
-            decl.is_pub = fn_proto.getVisibToken() != null;
-
-            const param_decls = fn_proto.params();
-            const param_types = try fn_type_scope.arena.alloc(*zir.Inst, param_decls.len);
-
-            const fn_src = tree.token_locs[fn_proto.fn_token].start;
-            const type_type = try astgen.addZIRInstConst(self, &fn_type_scope.base, fn_src, .{
-                .ty = Type.initTag(.type),
-                .val = Value.initTag(.type_type),
-            });
-            const type_type_rl: astgen.ResultLoc = .{ .ty = type_type };
-            for (param_decls) |param_decl, i| {
-                const param_type_node = switch (param_decl.param_type) {
-                    .any_type => |node| return self.failNode(&fn_type_scope.base, node, "TODO implement anytype parameter", .{}),
-                    .type_expr => |node| node,
-                };
-                param_types[i] = try astgen.expr(self, &fn_type_scope.base, type_type_rl, param_type_node);
-            }
-            if (fn_proto.getVarArgsToken()) |var_args_token| {
-                return self.failTok(&fn_type_scope.base, var_args_token, "TODO implement var args", .{});
-            }
-            if (fn_proto.getLibName()) |lib_name| blk: {
-                const lib_name_str = mem.trim(u8, tree.tokenSlice(lib_name.firstToken()), "\""); // TODO: call identifierTokenString
-                log.debug("extern fn symbol expected in lib '{s}'", .{lib_name_str});
-                const target = self.comp.getTarget();
-                if (target_util.is_libc_lib_name(target, lib_name_str)) {
-                    if (!self.comp.bin_file.options.link_libc) {
-                        return self.failNode(
-                            &fn_type_scope.base,
-                            lib_name,
-                            "dependency on libc must be explicitly specified in the build command",
-                            .{},
-                        );
-                    }
-                    break :blk;
-                }
-                if (target_util.is_libcpp_lib_name(target, lib_name_str)) {
-                    if (!self.comp.bin_file.options.link_libcpp) {
-                        return self.failNode(
-                            &fn_type_scope.base,
-                            lib_name,
-                            "dependency on libc++ must be explicitly specified in the build command",
-                            .{},
-                        );
-                    }
-                    break :blk;
-                }
-                if (!target.isWasm() and !self.comp.bin_file.options.pic) {
-                    return self.failNode(
-                        &fn_type_scope.base,
-                        lib_name,
-                        "dependency on dynamic library '{s}' requires enabling Position Independent Code. Fixed by `-l{s}` or `-fPIC`.",
-                        .{ lib_name, lib_name },
-                    );
-                }
-                self.comp.stage1AddLinkLib(lib_name_str) catch |err| {
-                    return self.failNode(
-                        &fn_type_scope.base,
-                        lib_name,
-                        "unable to add link lib '{s}': {s}",
-                        .{ lib_name, @errorName(err) },
-                    );
-                };
-            }
-            if (fn_proto.getAlignExpr()) |align_expr| {
-                return self.failNode(&fn_type_scope.base, align_expr, "TODO implement function align expression", .{});
-            }
-            if (fn_proto.getSectionExpr()) |sect_expr| {
-                return self.failNode(&fn_type_scope.base, sect_expr, "TODO implement function section expression", .{});
-            }
-
-            const enum_literal_type = try astgen.addZIRInstConst(self, &fn_type_scope.base, fn_src, .{
-                .ty = Type.initTag(.type),
-                .val = Value.initTag(.enum_literal_type),
-            });
-            const enum_literal_type_rl: astgen.ResultLoc = .{ .ty = enum_literal_type };
-            const cc = if (fn_proto.getCallconvExpr()) |callconv_expr|
-                try astgen.expr(self, &fn_type_scope.base, enum_literal_type_rl, callconv_expr)
-            else
-                try astgen.addZIRInstConst(self, &fn_type_scope.base, fn_src, .{
-                    .ty = Type.initTag(.enum_literal),
-                    .val = try Value.Tag.enum_literal.create(
-                        &fn_type_scope_arena.allocator,
-                        try fn_type_scope_arena.allocator.dupe(u8, "Unspecified"),
-                    ),
-                });
-
-            const return_type_expr = switch (fn_proto.return_type) {
-                .Explicit => |node| node,
-                .InferErrorSet => |node| return self.failNode(&fn_type_scope.base, node, "TODO implement inferred error sets", .{}),
-                .Invalid => |tok| return self.failTok(&fn_type_scope.base, tok, "unable to parse return type", .{}),
-            };
-
-            const return_type_inst = try astgen.expr(self, &fn_type_scope.base, type_type_rl, return_type_expr);
-            const fn_type_inst = try astgen.addZIRInst(self, &fn_type_scope.base, fn_src, zir.Inst.FnType, .{
-                .return_type = return_type_inst,
-                .param_types = param_types,
-                .cc = cc,
-            }, .{});
->>>>>>> d3565ed6
 
             _ = try astgen.comptimeExpr(self, &gen_scope.base, .none, comptime_decl.expr);
             if (std.builtin.mode == .Debug and self.comp.verbose_ir) {
@@ -1218,7 +1114,6 @@
 
     decl.is_pub = fn_proto.visib_token != null;
 
-<<<<<<< HEAD
     // The AST params array does not contain anytype and ... parameters.
     // We must iterate to count how many param types to allocate.
     const param_count = blk: {
@@ -1256,45 +1151,6 @@
                         .{},
                     ),
                     else => unreachable,
-=======
-            const fn_zir: zir.Body = blk: {
-                // We put the ZIR inside the Decl arena.
-                var gen_scope: Scope.GenZIR = .{
-                    .decl = decl,
-                    .arena = &decl_arena.allocator,
-                    .parent = &decl.container.base,
-                    .force_comptime = false,
-                };
-                defer gen_scope.instructions.deinit(self.gpa);
-
-                // We need an instruction for each parameter, and they must be first in the body.
-                try gen_scope.instructions.resize(self.gpa, fn_proto.params_len);
-                var params_scope = &gen_scope.base;
-                for (fn_proto.params()) |param, i| {
-                    const name_token = param.name_token.?;
-                    const src = tree.token_locs[name_token].start;
-                    const param_name = try self.identifierTokenString(&gen_scope.base, name_token);
-                    const arg = try decl_arena.allocator.create(zir.Inst.Arg);
-                    arg.* = .{
-                        .base = .{
-                            .tag = .arg,
-                            .src = src,
-                        },
-                        .positionals = .{
-                            .name = param_name,
-                        },
-                        .kw_args = .{},
-                    };
-                    gen_scope.instructions.items[i] = &arg.base;
-                    const sub_scope = try decl_arena.allocator.create(Scope.LocalVal);
-                    sub_scope.* = .{
-                        .parent = params_scope,
-                        .gen_zir = &gen_scope,
-                        .name = param_name,
-                        .inst = &arg.base,
-                    };
-                    params_scope = &sub_scope.base;
->>>>>>> d3565ed6
                 }
             }
             const param_type_node = param.type_expr;
@@ -1386,17 +1242,8 @@
     errdefer decl_arena.deinit();
     const decl_arena_state = try decl_arena.allocator.create(std.heap.ArenaAllocator.State);
 
-<<<<<<< HEAD
     var inst_table = Scope.Block.InstTable.init(self.gpa);
     defer inst_table.deinit();
-=======
-                if (gen_scope.instructions.items.len == 0 or
-                    !gen_scope.instructions.items[gen_scope.instructions.items.len - 1].tag.isNoReturn())
-                {
-                    const src = tree.token_locs[body_block.rbrace].start;
-                    _ = try astgen.addZIRNoOp(self, &gen_scope.base, src, .return_void);
-                }
->>>>>>> d3565ed6
 
     var branch_quota: u32 = default_eval_branch_quota;
 
@@ -1414,7 +1261,6 @@
     };
     defer block_scope.instructions.deinit(self.gpa);
 
-<<<<<<< HEAD
     const fn_type = try zir_sema.analyzeBodyValueAsType(self, &block_scope, fn_type_inst, .{
         .instructions = fn_type_scope.instructions.items,
     });
@@ -1423,10 +1269,6 @@
         var type_changed = true;
         if (decl.typedValueManaged()) |tvm| {
             type_changed = !tvm.typed_value.ty.eql(fn_type);
-=======
-            const is_inline = fn_type.fnCallingConvention() == .Inline;
-            const anal_state = ([2]Fn.Analysis{ .queued, .inline_only })[@boolToInt(is_inline)];
->>>>>>> d3565ed6
 
             tvm.deinit(self.gpa);
         }
@@ -1537,21 +1379,8 @@
             prev_is_inline = prev_func.state == .inline_only;
         }
 
-<<<<<<< HEAD
         tvm.deinit(self.gpa);
     }
-=======
-            const var_info: struct { ty: Type, val: ?Value } = if (var_decl.getInitNode()) |init_node| vi: {
-                var gen_scope_arena = std.heap.ArenaAllocator.init(self.gpa);
-                defer gen_scope_arena.deinit();
-                var gen_scope: Scope.GenZIR = .{
-                    .decl = decl,
-                    .arena = &gen_scope_arena.allocator,
-                    .parent = &decl.container.base,
-                    .force_comptime = false,
-                };
-                defer gen_scope.instructions.deinit(self.gpa);
->>>>>>> d3565ed6
 
     decl_arena_state.* = decl_arena.state;
     decl.typed_value = .{
@@ -1609,28 +1438,7 @@
 
     decl.analysis = .in_progress;
 
-<<<<<<< HEAD
     const token_starts = tree.tokens.items(.start);
-=======
-                const ty = try analyzed_init_inst.ty.copy(block_scope.arena);
-                break :vi .{
-                    .ty = ty,
-                    .val = try val.copy(block_scope.arena),
-                };
-            } else if (!is_extern) {
-                return self.failTok(&block_scope.base, var_decl.firstToken(), "variables must be initialized", .{});
-            } else if (var_decl.getTypeNode()) |type_node| vi: {
-                // Temporary arena for the zir instructions.
-                var type_scope_arena = std.heap.ArenaAllocator.init(self.gpa);
-                defer type_scope_arena.deinit();
-                var type_scope: Scope.GenZIR = .{
-                    .decl = decl,
-                    .arena = &type_scope_arena.allocator,
-                    .parent = &decl.container.base,
-                    .force_comptime = true,
-                };
-                defer type_scope.instructions.deinit(self.gpa);
->>>>>>> d3565ed6
 
     // We need the memory for the Type to go into the arena for the Decl
     var decl_arena = std.heap.ArenaAllocator.init(self.gpa);
@@ -1736,7 +1544,6 @@
         // The is_comptime in the Scope.Block guarantees the result is comptime-known.
         const val = analyzed_init_inst.value().?;
 
-<<<<<<< HEAD
         const ty = try analyzed_init_inst.ty.copy(block_scope.arena);
         break :vi .{
             .ty = ty,
@@ -1754,19 +1561,6 @@
             .parent = &decl.container.base,
         };
         defer type_scope.instructions.deinit(self.gpa);
-=======
-            // A comptime decl does not store any value so we can just deinit
-            // this arena after analysis is done.
-            var analysis_arena = std.heap.ArenaAllocator.init(self.gpa);
-            defer analysis_arena.deinit();
-            var gen_scope: Scope.GenZIR = .{
-                .decl = decl,
-                .arena = &analysis_arena.allocator,
-                .parent = &decl.container.base,
-                .force_comptime = true,
-            };
-            defer gen_scope.instructions.deinit(self.gpa);
->>>>>>> d3565ed6
 
         const var_type = try astgen.typeExpr(self, &type_scope.base, type_node);
         if (std.builtin.mode == .Debug and self.comp.verbose_ir) {
@@ -1909,7 +1703,6 @@
         deleted_decls.putAssumeCapacityNoClobber(entry.key, {});
     }
 
-<<<<<<< HEAD
     for (decls) |decl_node, decl_i| switch (node_tags[decl_node]) {
         .fn_decl => {
             const fn_proto = node_datas[decl_node].lhs;
@@ -1958,90 +1751,6 @@
                     tree.fnProto(fn_proto),
                 ),
                 else => unreachable,
-=======
-    for (decls) |src_decl, decl_i| {
-        if (src_decl.cast(ast.Node.FnProto)) |fn_proto| {
-            // We will create a Decl for it regardless of analysis status.
-            const name_tok = fn_proto.getNameToken() orelse {
-                @panic("TODO missing function name");
-            };
-
-            const name_loc = tree.token_locs[name_tok];
-            const name = tree.tokenSliceLoc(name_loc);
-            const name_hash = container_scope.fullyQualifiedNameHash(name);
-            const contents_hash = std.zig.hashSrc(tree.getNodeSource(src_decl));
-            if (self.decl_table.get(name_hash)) |decl| {
-                // Update the AST Node index of the decl, even if its contents are unchanged, it may
-                // have been re-ordered.
-                decl.src_index = decl_i;
-                if (deleted_decls.swapRemove(decl) == null) {
-                    decl.analysis = .sema_failure;
-                    const msg = try ErrorMsg.create(self.gpa, .{
-                        .file_scope = container_scope.file_scope,
-                        .byte_offset = tree.token_locs[name_tok].start,
-                    }, "redefinition of '{s}'", .{decl.name});
-                    errdefer msg.destroy(self.gpa);
-                    try self.failed_decls.putNoClobber(self.gpa, decl, msg);
-                } else {
-                    if (!srcHashEql(decl.contents_hash, contents_hash)) {
-                        try self.markOutdatedDecl(decl);
-                        decl.contents_hash = contents_hash;
-                    } else switch (self.comp.bin_file.tag) {
-                        .coff => {
-                            // TODO Implement for COFF
-                        },
-                        .elf => if (decl.fn_link.elf.len != 0) {
-                            // TODO Look into detecting when this would be unnecessary by storing enough state
-                            // in `Decl` to notice that the line number did not change.
-                            self.comp.work_queue.writeItemAssumeCapacity(.{ .update_line_number = decl });
-                        },
-                        .macho => if (decl.fn_link.macho.len != 0) {
-                            // TODO Look into detecting when this would be unnecessary by storing enough state
-                            // in `Decl` to notice that the line number did not change.
-                            self.comp.work_queue.writeItemAssumeCapacity(.{ .update_line_number = decl });
-                        },
-                        .c, .wasm, .spirv => {},
-                    }
-                }
-            } else {
-                const new_decl = try self.createNewDecl(&container_scope.base, name, decl_i, name_hash, contents_hash);
-                container_scope.decls.putAssumeCapacity(new_decl, {});
-                if (fn_proto.getExternExportInlineToken()) |maybe_export_token| {
-                    if (tree.token_ids[maybe_export_token] == .Keyword_export) {
-                        self.comp.work_queue.writeItemAssumeCapacity(.{ .analyze_decl = new_decl });
-                    }
-                }
-            }
-        } else if (src_decl.castTag(.VarDecl)) |var_decl| {
-            const name_loc = tree.token_locs[var_decl.name_token];
-            const name = tree.tokenSliceLoc(name_loc);
-            const name_hash = container_scope.fullyQualifiedNameHash(name);
-            const contents_hash = std.zig.hashSrc(tree.getNodeSource(src_decl));
-            if (self.decl_table.get(name_hash)) |decl| {
-                // Update the AST Node index of the decl, even if its contents are unchanged, it may
-                // have been re-ordered.
-                decl.src_index = decl_i;
-                if (deleted_decls.swapRemove(decl) == null) {
-                    decl.analysis = .sema_failure;
-                    const err_msg = try ErrorMsg.create(self.gpa, .{
-                        .file_scope = container_scope.file_scope,
-                        .byte_offset = name_loc.start,
-                    }, "redefinition of '{s}'", .{decl.name});
-                    errdefer err_msg.destroy(self.gpa);
-                    try self.failed_decls.putNoClobber(self.gpa, decl, err_msg);
-                } else if (!srcHashEql(decl.contents_hash, contents_hash)) {
-                    try self.markOutdatedDecl(decl);
-                    decl.contents_hash = contents_hash;
-                }
-            } else {
-                const new_decl = try self.createNewDecl(&container_scope.base, name, decl_i, name_hash, contents_hash);
-                container_scope.decls.putAssumeCapacity(new_decl, {});
-                if (var_decl.getExternExportToken()) |maybe_export_token| {
-                    if (tree.token_ids[maybe_export_token] == .Keyword_export) {
-                        self.comp.work_queue.writeItemAssumeCapacity(.{ .analyze_decl = new_decl });
-                    }
-                }
->>>>>>> d3565ed6
             }
         },
         .fn_proto_simple => {
@@ -2952,13 +2661,8 @@
         .keyword_opaque => "opaque",
         else => unreachable,
     };
-<<<<<<< HEAD
     const loc = tree.tokenLocation(0, base_token);
     return std.fmt.allocPrint(self.gpa, "{s}:{d}:{d}", .{ base_name, loc.line, loc.column });
-=======
-    const loc = tree.tokenLocationLoc(0, tree.token_locs[base_token]);
-    return std.fmt.allocPrint(self.gpa, "{s}:{}:{}", .{ base_name, loc.line, loc.column });
->>>>>>> d3565ed6
 }
 
 fn getNextAnonNameIndex(self: *Module) usize {
