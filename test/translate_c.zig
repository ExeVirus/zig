--- conflicted
+++ resolved
@@ -1046,8 +1046,7 @@
         \\    return x + 13;
         \\}
     );
-<<<<<<< HEAD
-
+    
     cases.add("macros with field targets",
         \\typedef unsigned int GLbitfield;
         \\typedef void (*PFNGLCLEARPROC) (GLbitfield mask);
@@ -1083,8 +1082,6 @@
     ,
         \\pub const OpenGLProcs = union_OpenGLProcs;
     );
-}
-=======
 
     cases.add("switch statement with no default",
         \\int foo(int x) {
@@ -1143,7 +1140,6 @@
         \\    return x;
         \\}
     );
->>>>>>> 671183fa
 
     cases.add("pointer casting",
         \\float *ptrcast(int *a) {
